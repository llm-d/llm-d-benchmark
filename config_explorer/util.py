"""
Streamlit frontend utilities
"""
import streamlit as st
from huggingface_hub import ModelInfo
from transformers import AutoConfig
from dataclasses import dataclass
from src.config_explorer.capacity_planner import *

# Session state variables pertaining to user selected values
USER_SCENARIO_KEY = "scenario"
SELECTED_MODEL_KEY = "selected_model"
SELECTED_GPU_NAME_KEY = "selected_gpu_name"
SELECTED_GPU_COUNT_AVAIL_KEY = "selected_gpu_count_avail"
SELECTED_GPU_MEMORY_UTIL_KEY = "selected_gpu_memory_util"
SELECTED_GPU_PER_NODE_KEY = "selected_gpu_per_node"
SELECTED_NODE_COUNT_KEY = "selected_node_count"
SELECTED_MAX_MODEL_LEN_KEY = "selected_max_model_len"
SELECTED_CONCURRENCY_KEY = "selected_concurrency"

## Parallelism strategy keys
SELECTED_TP_SIZE_KEY = "selected_tp_size"
SELECTED_PP_SIZE_KEY = "selected_pp_size"
SELECTED_DP_SIZE_KEY = "selected_dp_size"
SELECTED_ENABLE_EP_KEY = "selected_enable_ep"

default_model_name = "deepseek-ai/DeepSeek-V3.1"
default_model_name = "meta-llama/Llama-3.1-70B-Instruct"

@dataclass
class Scenario:
    """Scenario stores info about an user scenario in Streamlit"""
<<<<<<< HEAD
    model_name: str = default_model_name
=======
    model_name: str = 'deepseek-ai/DeepSeek-V3.1'
>>>>>>> 1c611d1a
    model_info: ModelInfo | None = None
    model_config: AutoConfig | None = None      # Info about model
    text_config: AutoConfig | None = None       # Info about the model like max positional embeddings can be nested inside text_config for certain architectures like MistralConfig
    max_model_len: int = 1
    concurrency: int = 1

    # GPU
    gpu_name: str = 'NVIDIA-H100-80GB-HBM3'
    gpu_count_avail: int = 1
    gpu_mem_util: float = 0.9

    # Parallelism
    tp_size: int = 1
    pp_size: int = 1
    dp_size: int = 1
    enable_ep: bool = False

    def get_model_name(self) -> str:
        if not self.model_name:
<<<<<<< HEAD
            self.model_name = default_model_name
=======
            self.model_name = 'deepseek-ai/DeepSeek-V3.1'
>>>>>>> 1c611d1a
        return self.model_name

    def get_gpu_spec(self, gpu_specs_db: dict) -> dict:
        return gpu_specs_db[self.gpu_name]

    def get_gpu_memory(self, gpu_specs_db: dict) -> int:
        return self.get_gpu_spec(gpu_specs_db)['memory']

    def can_show_mem_util_chart(self, min_gpu_req: int):
        if self.model_name and self.model_info and self.model_config and \
            self.max_model_len and self.concurrency and \
                self.gpu_name and self.gpu_count_avail and \
                    self.gpu_count_avail >= min_gpu_req:
            return True
        return False

    def reset(self) -> None:
        """
        Resets inputs
        """
<<<<<<< HEAD
        self.model_name = default_model_name
=======
        self.model_name = 'deepseek-ai/DeepSeek-V3.1'
>>>>>>> 1c611d1a
        self.model_info = None
        self.model_config = None
        self.max_model_len = 1
        self.concurrency = 1

        self.gpu_name = 'NVIDIA-H100-80GB-HBM3'
        self.gpu_count_avail = 1
        self.gpu_mem_util = 0.9

        self.tp_size = 1
        self.pp_size = 1
        self.dp_size = 1
        self.enable_ep = False

    def get_gpu_count(self) -> int:
        """
        Returns GPU count requirement as indicated by parallelism
        """

        return gpus_required(self.tp_size, self.pp_size, self.dp_size)

def init_session_state():
    """
    Inits session state for data persistence
    """

    if USER_SCENARIO_KEY not in st.session_state:
        st.session_state[USER_SCENARIO_KEY] = Scenario()

def update_scenario(session_state_key: str, scenario_attr: str):
    """
    Update session state value and scenario
    """
    st.session_state[USER_SCENARIO_KEY].__setattr__(scenario_attr, st.session_state[session_state_key])

def on_update_parallelism(session_state_key: str, scenario_attr: str):
    """
    Update session state values for parallelism and resets other parallelism calculation
    """
    scenario = st.session_state[USER_SCENARIO_KEY]
    scenario.__setattr__(scenario_attr, st.session_state[session_state_key])
    scenario.concurrency = 1

def on_update_gpu_count():
    """
    Reset concurrency to none
    """
    scenario = st.session_state[USER_SCENARIO_KEY]
    scenario.gpu_count_avail = st.session_state[SELECTED_GPU_COUNT_AVAIL_KEY]
    scenario.concurrency = 1
    scenario.tp_size = 1
    scenario.dp_size = 1

def on_update_gpu_per_node():
    """
    Reset concurrency to none
    """
    scenario = st.session_state[USER_SCENARIO_KEY]
    scenario.gpu_per_node = st.session_state[SELECTED_GPU_PER_NODE_KEY]
    scenario.concurrency = 1

def on_update_node_count():
    """
    Reset concurrency to none
    """
    scenario = st.session_state[USER_SCENARIO_KEY]
    scenario.node_count = st.session_state[SELECTED_NODE_COUNT_KEY]
    scenario.concurrency = 1

def on_update_model_name():
    """
    Reset model name
    """
    scenario = st.session_state[USER_SCENARIO_KEY]

    # Reset everything
    scenario.reset()

    scenario.model_name = st.session_state[SELECTED_MODEL_KEY]

def on_update_max_model_len():
    """
    Reset max model length
    """
    scenario = st.session_state[USER_SCENARIO_KEY]
    scenario.max_model_len = st.session_state[SELECTED_MAX_MODEL_LEN_KEY]
    scenario.concurrency = 1

def pretty_round(num):
    """
    Pretty round to two digits
    """
    return round(num, 2)<|MERGE_RESOLUTION|>--- conflicted
+++ resolved
@@ -30,11 +30,8 @@
 @dataclass
 class Scenario:
     """Scenario stores info about an user scenario in Streamlit"""
-<<<<<<< HEAD
+    model_name: str = 'deepseek-ai/DeepSeek-V3.1'
     model_name: str = default_model_name
-=======
-    model_name: str = 'deepseek-ai/DeepSeek-V3.1'
->>>>>>> 1c611d1a
     model_info: ModelInfo | None = None
     model_config: AutoConfig | None = None      # Info about model
     text_config: AutoConfig | None = None       # Info about the model like max positional embeddings can be nested inside text_config for certain architectures like MistralConfig
@@ -54,11 +51,7 @@
 
     def get_model_name(self) -> str:
         if not self.model_name:
-<<<<<<< HEAD
             self.model_name = default_model_name
-=======
-            self.model_name = 'deepseek-ai/DeepSeek-V3.1'
->>>>>>> 1c611d1a
         return self.model_name
 
     def get_gpu_spec(self, gpu_specs_db: dict) -> dict:
@@ -79,11 +72,7 @@
         """
         Resets inputs
         """
-<<<<<<< HEAD
         self.model_name = default_model_name
-=======
-        self.model_name = 'deepseek-ai/DeepSeek-V3.1'
->>>>>>> 1c611d1a
         self.model_info = None
         self.model_config = None
         self.max_model_len = 1
