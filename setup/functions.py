--- conflicted
+++ resolved
@@ -162,8 +162,6 @@
         )
         return False
 
-<<<<<<< HEAD
-=======
 def clear_string(string_to_clear: str) -> str :
     clear_string_lines=[]
     for line in string_to_clear.splitlines() :
@@ -172,7 +170,6 @@
 
     clear_string = "\n".join(clear_string_lines)
     return clear_string
->>>>>>> f8a20f68
 
 def llmdbench_execute_cmd(
     actual_cmd: str,
@@ -326,15 +323,6 @@
         "vllm_modelservice_gateway_class_name", ""
     ).lower()
 
-<<<<<<< HEAD
-
-def create_namespace(
-    api: pykube.HTTPClient,
-    namespace_name: str,
-    dry_run: bool = False,
-    verbose: bool = False,
-):
-=======
 def kube_apply(
     api: pykube.HTTPClient,
     client: any,
@@ -420,7 +408,6 @@
 
     namespace_name = namespace_spec["metadata"]["name"]
 
->>>>>>> f8a20f68
     if not namespace_name:
         announce("Error: namespace_spec cannot be empty.")
         return
@@ -454,16 +441,10 @@
 ):
     announce("Provisioning model storage…")
 
-<<<<<<< HEAD
-    if "/" not in download_model:
-        announce(f"❌ '{download_model}' is not in Hugging Face format <org>/<repo>")
-        sys.exit(1)
-=======
     if download_model :
         if '/' not in download_model:
             announce(f"❌ '{download_model}' is not in Hugging Face format <org>/<repo>")
             sys.exit(1)
->>>>>>> f8a20f68
 
     if not pvc_name:
         announce(f"ℹ️ Skipping pvc creation")
@@ -943,15 +924,8 @@
     """
     try:
         # Use pykube to connect to Kubernetes
-<<<<<<< HEAD
-        control_work_dir = os.environ.get(
-            "LLMDBENCH_CONTROL_WORK_DIR", "/tmp/llm-d-benchmark"
-        )
-        api = kube_connect(f"{control_work_dir}/environment/context.ctx")
-=======
         control_work_dir = os.environ.get("LLMDBENCH_CONTROL_WORK_DIR", "/tmp/llm-d-benchmark")
         api, client = kube_connect(f'{control_work_dir}/environment/context.ctx')
->>>>>>> f8a20f68
 
         # Create StorageClass object - try pykube-ng first, fallback to custom class
         try:
@@ -1042,15 +1016,8 @@
 
     try:
         # Use pykube to connect to Kubernetes
-<<<<<<< HEAD
-        control_work_dir = os.environ.get(
-            "LLMDBENCH_CONTROL_WORK_DIR", "/tmp/llm-d-benchmark"
-        )
-        api = kube_connect(f"{control_work_dir}/environment/context.ctx")
-=======
         control_work_dir = os.environ.get("LLMDBENCH_CONTROL_WORK_DIR", "/tmp/llm-d-benchmark")
         api, client = kube_connect(f'{control_work_dir}/environment/context.ctx')
->>>>>>> f8a20f68
 
         # Handle auto affinity detection
         if affinity == "auto":
@@ -1593,8 +1560,6 @@
     )
     return model_name, curl_command
 
-<<<<<<< HEAD
-=======
 def add_scc_to_service_account(
     api: pykube.HTTPClient,
     scc_name: str,
@@ -1638,7 +1603,6 @@
             scc.obj["users"].append(sa_user_name)
             scc.update()
             announce(f'Successfully updated SCC "{scc_name}"')
->>>>>>> f8a20f68
 
 # FIXME (USE PYKUBE)
 def wait_for_pods_creation(ev: dict, component_nr: int, component: str) -> int:
