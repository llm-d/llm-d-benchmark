--- conflicted
+++ resolved
@@ -422,8 +422,7 @@
             announce "⏭️  This particular workload profile was already executed against this stack. Please remove \"${local_analysis_dir}/summary.txt\" to re-execute".
             continue
           fi
-
-<<<<<<< HEAD
+          
           if [[ $LLMDBENCH_CONTROL_DRY_RUN -eq 1 ]]; then
             announce "ℹ️ Skipping \"${_pod_name}\" creation"
           else
@@ -431,37 +430,10 @@
               potential_gaie_path=$(echo $LLMDBENCH_VLLM_MODELSERVICE_GAIE_PLUGINS_CONFIGFILE'.yaml' | $LLMDBENCH_CONTROL_SCMD 's^.yaml.yaml^.yaml^g')
             else
               potential_gaie_path=$(echo ${LLMDBENCH_MAIN_DIR}/setup/presets/gaie/$LLMDBENCH_VLLM_MODELSERVICE_GAIE_PLUGINS_CONFIGFILE'.yaml' | $LLMDBENCH_CONTROL_SCMD 's^.yaml.yaml^.yaml^g')
-=======
-          export LLMDBENCH_CONTROL_ENV_VAR_LIST_TO_POD="^$(echo $LLMDBENCH_HARNESS_ENVVARS_TO_YAML | $LLMDBENCH_CONTROL_SCMD -e 's/,/|^/g' -e 's/$/|^/g')$LLMDBENCH_CONTROL_ENV_VAR_LIST_TO_POD"
-
-          create_harness_pod
-
-          announce "🚀 Starting pod \"${LLMDBENCH_RUN_HARNESS_LAUNCHER_NAME}\" for model \"$model\" ($LLMDBENCH_DEPLOY_CURRENT_MODEL)..."
-          llmdbench_execute_cmd "${LLMDBENCH_CONTROL_KCMD} apply -f $LLMDBENCH_CONTROL_WORK_DIR/setup/yamls/pod_benchmark-launcher.yaml" ${LLMDBENCH_CONTROL_DRY_RUN} ${LLMDBENCH_CONTROL_VERBOSE}
-          announce "✅ Pod \"${LLMDBENCH_RUN_HARNESS_LAUNCHER_NAME}\" for model \"$model\" started"
-
-          announce "⏳ Waiting for pod \"${LLMDBENCH_RUN_HARNESS_LAUNCHER_NAME}\" for model \"$model\" to be Ready (timeout=${LLMDBENCH_CONTROL_WAIT_TIMEOUT}s)..."
-          llmdbench_execute_cmd "${LLMDBENCH_CONTROL_KCMD} --namespace ${LLMDBENCH_HARNESS_NAMESPACE} wait --timeout=${LLMDBENCH_CONTROL_WAIT_TIMEOUT}s --for=jsonpath='{.status.phase}'=Running pod -l app=llmdbench-harness-launcher" ${LLMDBENCH_CONTROL_DRY_RUN} ${LLMDBENCH_CONTROL_VERBOSE}
-          announce "✅ Benchmark execution for model \"$model\" effectivelly started"
-
-          announce "ℹ️ You can follow the execution's output with \"${LLMDBENCH_CONTROL_KCMD} --namespace ${LLMDBENCH_HARNESS_NAMESPACE} logs -l app=llmdbench-harness-launcher -f\"..."
-
-          LLMDBENCH_HARNESS_ACCESS_RESULTS_POD_NAME=$(${LLMDBENCH_CONTROL_KCMD} --namespace ${LLMDBENCH_HARNESS_NAMESPACE} get pod -l role=llm-d-benchmark-data-access --no-headers -o name | $LLMDBENCH_CONTROL_SCMD 's|^pod/||g')
-          llmdbench_execute_cmd "mkdir -p ${local_results_dir}/ && mkdir -p ${local_analysis_dir}/" ${LLMDBENCH_CONTROL_DRY_RUN} ${LLMDBENCH_CONTROL_VERBOSE}
-
-          copy_results_cmd="${LLMDBENCH_CONTROL_KCMD} --namespace ${LLMDBENCH_HARNESS_NAMESPACE} cp --retries=5 $LLMDBENCH_HARNESS_ACCESS_RESULTS_POD_NAME:${LLMDBENCH_RUN_EXPERIMENT_RESULTS_DIR} ${local_results_dir}"
-          copy_analysis_cmd="rsync -az --inplace --delete ${local_results_dir}/analysis/ ${local_analysis_dir}/ && rm -rf ${local_results_dir}/analysis"
-
-          if [[ $LLMDBENCH_HARNESS_DEBUG -eq 0 && ${LLMDBENCH_HARNESS_WAIT_TIMEOUT} -ne 0 ]]; then
-            announce "⏳ Waiting for pod \"${LLMDBENCH_RUN_HARNESS_LAUNCHER_NAME}\" for model \"$model\" to be in \"Completed\" state (timeout=${LLMDBENCH_HARNESS_WAIT_TIMEOUT}s)..."
-            llmdbench_execute_cmd "${LLMDBENCH_CONTROL_KCMD} --namespace ${LLMDBENCH_HARNESS_NAMESPACE} wait --timeout=${LLMDBENCH_HARNESS_WAIT_TIMEOUT}s --for=condition=ready=False pod ${LLMDBENCH_RUN_HARNESS_LAUNCHER_NAME}" ${LLMDBENCH_CONTROL_DRY_RUN} ${LLMDBENCH_CONTROL_VERBOSE}
-            announce "✅ Benchmark execution for model \"$model\" completed"
-
-            is_pod_in_error=$(${LLMDBENCH_CONTROL_KCMD} --namespace ${LLMDBENCH_HARNESS_NAMESPACE} get pod/${LLMDBENCH_RUN_HARNESS_LAUNCHER_NAME} --no-headers | grep " Error " || true)
-            if [ ! -z $is_pod_in_error ]; then
-              announce "❌ Final status of pod \"$LLMDBENCH_RUN_HARNESS_LAUNCHER_NAME\" is \"Error\""
-              exit 1
->>>>>>> 14dab496
+            fi
+
+            if [[ -f $potential_gaie_path ]]; then
+              export LLMDBENCH_VLLM_MODELSERVICE_GAIE_PRESETS_CONFIG=$potential_gaie_path
             fi
 
             if [[ -f $potential_gaie_path ]]; then
