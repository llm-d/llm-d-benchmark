#!/usr/bin/env bash

# Copyright 2025 The llm-d Authors.

# Licensed under the Apache License, Version 2.0 (the "License");
# you may not use this file except in compliance with the License.
# You may obtain a copy of the License at

# http://www.apache.org/licenses/LICENSE-2.0

# Unless required by applicable law or agreed to in writing, software
# distributed under the License is distributed on an "AS IS" BASIS,
# WITHOUT WARRANTIES OR CONDITIONS OF ANY KIND, either express or implied.
# See the License for the specific language governing permissions and
# limitations under the License.

set -euo pipefail

if [[ $0 != "-bash" ]]; then
    pushd `dirname "$(realpath $0)"` > /dev/null 2>&1
fi

export LLMDBENCH_ENV_VAR_LIST=$(env | grep ^LLMDBENCH | cut -d '=' -f 1)
export LLMDBENCH_CONTROL_DIR=$(realpath $(pwd)/)
export LLMDBENCH_CONTROL_CALLER=$(echo $0 | rev | cut -d '/' -f 1 | rev)
export LLMDBENCH_STEPS_DIR="$LLMDBENCH_CONTROL_DIR/steps"

if [ $0 != "-bash" ] ; then
    popd  > /dev/null 2>&1
fi

export LLMDBENCH_MAIN_DIR=$(realpath ${LLMDBENCH_CONTROL_DIR}/../)

source ${LLMDBENCH_CONTROL_DIR}/env.sh

export LLMDBENCH_CONTROL_DRY_RUN=${LLMDBENCH_CONTROL_DRY_RUN:-0}
export LLMDBENCH_CONTROL_VERBOSE=${LLMDBENCH_CONTROL_VERBOSE:-0}
export LLMDBENCH_DEPLOY_SCENARIO=
export LLMDBENCH_CLIOVERRIDE_DEPLOY_SCENARIO=
export LLMDBENCH_HARNESS_SKIP_RUN=${LLMDBENCH_HARNESS_SKIP_RUN:-0}
export LLMDBENCH_HARNESS_DEBUG=${LLMDBENCH_HARNESS_DEBUG:-0}
export LLMDBENCH_CURRENT_STEP=99

function show_usage {
    echo -e "Usage: ${LLMDBENCH_CONTROL_CALLER} -n/--dry-run [just print the command which would have been executed (default=$LLMDBENCH_CONTROL_DRY_RUN) ] \n \
             -c/--scenario [take environment variables from a scenario file (default=$LLMDBENCH_DEPLOY_SCENARIO)] \n \
             -m/--models [list the models to be run against (default=$LLMDBENCH_DEPLOY_MODEL_LIST)] \n \
             -p/--namespace [comma separated pair of values indicating where a stack was stood up and where to run (default=$LLMDBENCH_VLLM_COMMON_NAMESPACE,$LLMDBENCH_HARNESS_NAMESPACE)] \n \
             -t/--methods [list of standup methods (default=$LLMDBENCH_DEPLOY_METHODS, possible values \"standalone\", \"modelservice\" or any other string - pod name or service name - matching a resource on cluster)] \n \
             -l/--harness [harness used to generate load (default=$LLMDBENCH_HARNESS_NAME, possible values $(get_harness_list)] \n \
             -w/--workload [workload to be used by the harness (default=$LLMDBENCH_HARNESS_EXPERIMENT_PROFILE, possible values (check \"workload/profiles\" dir)] \n \
             -k/--pvc [name of the PVC used to store the results (default=$LLMDBENCH_HARNESS_PVC_NAME)] \n \
             -e/--experiments [path of yaml file containing a list of factors and levels for an experiment, useful for parameter sweeping (default=$LLMDBENCH_HARNESS_EXPERIMENT_TREATMENTS)] \n \
             -o/--overrides [comma-separated list of workload profile parameters to be overriden (default=$LLMDBENCH_HARNESS_EXPERIMENT_PROFILE_OVERRIDES)] \n \
             -z/--skip [skip the execution of the experiment, and only collect data (default=$LLMDBENCH_HARNESS_SKIP_RUN)] \n \
             -v/--verbose [print the command being executed, and result (default=$LLMDBENCH_CONTROL_VERBOSE)] \n \
             -x/--dataset [url for dataset to be replayed (default=$LLMDBENCH_RUN_DATASET_URL)] \n \
             -u/--wva [deploy model with Workload Variant Autoscaler (default=$LLMDBENCH_WVA_ENABLED)] \n \
             -s/--wait [time to wait until the benchmark run is complete (default=$LLMDBENCH_HARNESS_WAIT_TIMEOUT, value \"0\" means "do not wait\""] \n \
             -d/--debug [execute harness in \"debug-mode\" (default=$LLMDBENCH_HARNESS_DEBUG)] \n \
             -h/--help (show this help)"
}

while [[ $# -gt 0 ]]; do
    key="$1"

    case $key in
        -c=*|--scenario=*)
        export LLMDBENCH_CLIOVERRIDE_DEPLOY_SCENARIO=$(echo $key | cut -d '=' -f 2)
        ;;
        -c|--scenario)
        export LLMDBENCH_CLIOVERRIDE_DEPLOY_SCENARIO="$2"
        shift
        ;;
        -n|--dry-run)
        export LLMDBENCH_CLIOVERRIDE_CONTROL_DRY_RUN=1
        export LLMDBENCH_ENV_VAR_LIST=$LLMDBENCH_ENV_VAR_LIST" LLMDBENCH_CONTROL_DRY_RUN"
        ;;
        -m=*|--models=*)
        export LLMDBENCH_CLIOVERRIDE_DEPLOY_MODEL_LIST=$(echo $key | cut -d '=' -f 2)
        export LLMDBENCH_ENV_VAR_LIST=$LLMDBENCH_ENV_VAR_LIST" LLMDBENCH_DEPLOY_MODEL_LIST"
        ;;
        -m|--models)
        export LLMDBENCH_CLIOVERRIDE_DEPLOY_MODEL_LIST="$2"
        export LLMDBENCH_ENV_VAR_LIST=$LLMDBENCH_ENV_VAR_LIST" LLMDBENCH_DEPLOY_MODEL_LIST"
        shift
        ;;
        -p=*|--namespace=*)
        export LLMDBENCH_CLIOVERRIDE_VLLM_COMMON_NAMESPACE=$(echo $key | cut -d '=' -f 2 | cut -d ',' -f 1)
        export LLMDBENCH_CLIOVERRIDE_HARNESS_NAMESPACE=$(echo $key | cut -d '=' -f 2 | cut -d ',' -f 2)
        if [[ -z $LLMDBENCH_CLIOVERRIDE_HARNESS_NAMESPACE ]]; then
          export LLMDBENCH_CLIOVERRIDE_HARNESS_NAMESPACE=$LLMDBENCH_CLIOVERRIDE_VLLM_COMMON_NAMESPACE
        fi
        ;;
        -p|--namespace)
        export LLMDBENCH_CLIOVERRIDE_VLLM_COMMON_NAMESPACE="$(echo $2 | cut -d ',' -f 1)"
        export LLMDBENCH_CLIOVERRIDE_HARNESS_NAMESPACE="$(echo $2 | cut -d ',' -f 2)"
        if [[ -z $LLMDBENCH_CLIOVERRIDE_HARNESS_NAMESPACE ]]; then
          export LLMDBENCH_CLIOVERRIDE_HARNESS_NAMESPACE=$LLMDBENCH_CLIOVERRIDE_VLLM_COMMON_NAMESPACE
        fi
        shift
        ;;
        -s=*|--wait=*)
        export LLMDBENCH_CLIOVERRIDE_HARNESS_WAIT_TIMEOUT=$(echo $key | cut -d '=' -f 2)
        ;;
        -s|--wait)
        export LLMDBENCH_CLIOVERRIDE_HARNESS_WAIT_TIMEOUT="$2"
        shift
        ;;
        -l=*|--harness=*)
        export LLMDBENCH_CLIOVERRIDE_HARNESS_NAME=$(echo $key | cut -d '=' -f 2)
        ;;
        -l|--harness)
        export LLMDBENCH_CLIOVERRIDE_HARNESS_NAME="$2"
        shift
        ;;
        -k=*|--pvc=*)
        export LLMDBENCH_CLIOVERRIDE_HARNESS_PVC_NAME=$(echo $key | cut -d '=' -f 2)
        ;;
        -k|--pvc)
        export LLMDBENCH_CLIOVERRIDE_HARNESS_PVC_NAME="$2"
        shift
        ;;
        -w=*|--workload=*)
        export LLMDBENCH_CLIOVERRIDE_HARNESS_EXPERIMENT_PROFILE=$(echo $key | cut -d '=' -f 2)
        ;;
        -w|--workload)
        export LLMDBENCH_CLIOVERRIDE_HARNESS_EXPERIMENT_PROFILE="$2"
        shift
        ;;
        -e=*|--experiment=*)
        export LLMDBENCH_CLIOVERRIDE_HARNESS_EXPERIMENT_TREATMENTS=$(echo $key | cut -d '=' -f 2)
        ;;
        -e|--experiment)
        export LLMDBENCH_CLIOVERRIDE_HARNESS_EXPERIMENT_TREATMENTS="$2"
        shift
        ;;
        -o=*|--overrides=*)
        export LLMDBENCH_CLIOVERRIDE_HARNESS_EXPERIMENT_PROFILE_OVERRIDES=$(echo $key | cut -d '=' -f 2)
        ;;
        -o|--overrides)
        export LLMDBENCH_CLIOVERRIDE_HARNESS_EXPERIMENT_PROFILE_OVERRIDES="$2"
        shift
        ;;
        -t=*|--methods=*)
        export LLMDBENCH_CLIOVERRIDE_DEPLOY_METHODS=$(echo $key | cut -d '=' -f 2)
        ;;
        -t|--methods)
        export LLMDBENCH_CLIOVERRIDE_DEPLOY_METHODS="$2"
        shift
        ;;
        -x=*|--dataset=*)
        export LLMDBENCH_CLIOVERRIDE_RUN_DATASET_URL=$(echo $key | cut -d '=' -f 2)
        ;;
        -x|--dataset)
        export LLMDBENCH_CLIOVERRIDE_RUN_DATASET_URL="$2"
        shift
        ;;
        -u|--wva)
        export LLMDBENCH_WVA_ENABLED=1
        ;;
        -z|--skip)
        export LLMDBENCH_CLIOVERRIDE_HARNESS_SKIP_RUN=1
        ;;
        -d|--debug)
        export LLMDBENCH_HARNESS_DEBUG=1
        ;;
        -v|--verbose)
        export LLMDBENCH_CLIOVERRIDE_CONTROL_VERBOSE=1
        export LLMDBENCH_CONTROL_VERBOSE=1
        export LLMDBENCH_ENV_VAR_LIST=$LLMDBENCH_ENV_VAR_LIST" LLMDBENCH_CONTROL_VERBOSE"
        ;;
        -h|--help)
        show_usage
        if [[ "${BASH_SOURCE[0]}" == "${0}" ]]
        then
            exit 0
        else
            return 0
        fi
        ;;
        *)
        echo "ERROR: unknown option \"$key\""
        show_usage
        exit 1
        ;;
        esac
        shift
done

export LLMDBENCH_CONTROL_CLI_OPTS_PROCESSED=1

source ${LLMDBENCH_CONTROL_DIR}/env.sh

export LLMDBENCH_BASE64_CONTEXT_CONTENTS=$LLMDBENCH_CONTROL_WORK_DIR/environment/context.ctx

set +euo pipefail
export LLMDBENCH_CURRENT_STEP=05
if [[ $LLMDBENCH_CONTROL_ENVIRONMENT_TYPE_STANDALONE_ACTIVE -eq 0 && $LLMDBENCH_CONTROL_ENVIRONMENT_TYPE_MODELSERVICE_ACTIVE -eq 0 ]]; then
  export LLMDBENCH_VLLM_MODELSERVICE_URI_PROTOCOL="NA"

  if [[ -z $LLMDBENCH_CONTROL_CLUSTER_NAMESPACE ]]; then
    announce "❌ Unable automatically detect namespace. Environment variable \"LLMDBENCH_CONTROL_CLUSTER_NAMESPACE\". Specifiy namespace via CLI option \"-p\--namespace\" or environment variable \"LLMDBENCH_HARNESS_NAMESPACE\""
    exit 1
  fi

  if [[ $LLMDBENCH_HARNESS_SERVICE_ACCOUNT == ${LLMDBENCH_HARNESS_NAME}-runner ]]; then
    LLMDBENCH_HARNESS_SERVICE_ACCOUNT=default
  fi
  announce "⚠️ Setting service account to \"$LLMDBENCH_HARNESS_SERVICE_ACCOUNT\"..."
fi

python3 ${LLMDBENCH_STEPS_DIR}/05_ensure_harness_namespace_prepared.py 2> ${LLMDBENCH_CONTROL_WORK_DIR}/setup/commands/05_ensure_harness_namespace_prepare_stderr.log 1> ${LLMDBENCH_CONTROL_WORK_DIR}/setup/commands/05_ensure_harness_namespace_prepare_stdout.log
if [[ $? -ne 0 ]]; then
  announce "❌ Error while attempting to setup the harness namespace"
  cat ${LLMDBENCH_CONTROL_WORK_DIR}/setup/commands/05_ensure_harness_namespace_prepare_stderr.log
  echo "---------------------------"
  cat ${LLMDBENCH_CONTROL_WORK_DIR}/setup/commands/05_ensure_harness_namespace_prepare_stdout.log
  exit 1
fi
set -euo pipefail

export LLMDBENCH_CURRENT_STEP=99

for method in ${LLMDBENCH_DEPLOY_METHODS//,/ }; do

  for model in ${LLMDBENCH_DEPLOY_MODEL_LIST//,/ }; do
    export LLMDBENCH_DEPLOY_CURRENT_MODEL=$(model_attribute $model model)
    export LLMDBENCH_DEPLOY_CURRENT_MODELID=$(model_attribute $model modelid)

    export LLMDBENCH_RUN_HARNESS_LAUNCHER_NAME=llmdbench-${LLMDBENCH_HARNESS_NAME}-launcher

    validate_model_name ${LLMDBENCH_DEPLOY_CURRENT_MODEL}

    export LLMDBENCH_HARNESS_STACK_NAME=$(echo ${method} | $LLMDBENCH_CONTROL_SCMD 's^modelservice^llm-d^g')-$(model_attribute $model parameters)-$(model_attribute $model modeltype)

    export LLMDBENCH_DEPLOY_CURRENT_TOKENIZER=$(model_attribute $model model)

    if [[ $LLMDBENCH_HARNESS_SKIP_RUN -eq 1 ]]; then
      announce "⏭️ Command line option \"-z\--skip\" invoked. Will skip experiment execution (and move straight to analysis)"
    else
      cleanup_pre_execution

      export LLMDBENCH_HARNESS_STACK_ENDPOINT_PORT=
      export LLMDBENCH_VLLM_FQDN=".${LLMDBENCH_VLLM_COMMON_NAMESPACE}${LLMDBENCH_VLLM_COMMON_FQDN}"

      if [[ $LLMDBENCH_CONTROL_ENVIRONMENT_TYPE_STANDALONE_ACTIVE -eq 1 ]]; then
        export LLMDBENCH_CONTROL_ENV_VAR_LIST_TO_POD="LLMDBENCH_BASE64_CONTEXT_CONTENTS|^LLMDBENCH_VLLM_COMMON|^LLMDBENCH_VLLM_STANDALONE|^LLMDBENCH_DEPLOY"
        export LLMDBENCH_HARNESS_STACK_TYPE=vllm-prod
        export LLMDBENCH_HARNESS_STACK_ENDPOINT_NAME=$(${LLMDBENCH_CONTROL_KCMD} --namespace "$LLMDBENCH_VLLM_COMMON_NAMESPACE" get service --no-headers -l stood-up-via=${LLMDBENCH_DEPLOY_METHODS} | awk '{print $1}' || true)
        export LLMDBENCH_HARNESS_STACK_ENDPOINT_PORT=80
      fi

      if [[ $LLMDBENCH_CONTROL_ENVIRONMENT_TYPE_MODELSERVICE_ACTIVE -eq 1 ]]; then
        export LLMDBENCH_CONTROL_ENV_VAR_LIST_TO_POD="LLMDBENCH_BASE64_CONTEXT_CONTENTS|^LLMDBENCH_VLLM_COMMON|^LLMDBENCH_VLLM_MODELSERVICE|^LLMDBENCH_DEPLOY|^LLMDBENCH_VLLM_INFRA|^LLMDBENCH_VLLM_GAIE|^LLMDBENCH_LLMD_IMAGE"
        export LLMDBENCH_HARNESS_STACK_TYPE=llm-d
        export LLMDBENCH_HARNESS_STACK_ENDPOINT_NAME=$(${LLMDBENCH_CONTROL_KCMD} --namespace "$LLMDBENCH_VLLM_COMMON_NAMESPACE" get gateway --no-headers -l stood-up-via=${LLMDBENCH_DEPLOY_METHODS} | awk '{print $1}')
        export LLMDBENCH_HARNESS_STACK_ENDPOINT_PORT=80
      fi

      if [[ $LLMDBENCH_CONTROL_ENVIRONMENT_TYPE_STANDALONE_ACTIVE -eq 0 && $LLMDBENCH_CONTROL_ENVIRONMENT_TYPE_MODELSERVICE_ACTIVE -eq 0 ]]; then
        export LLMDBENCH_CONTROL_ENV_VAR_LIST_TO_POD="LLMDBENCH_BASE64_CONTEXT_CONTENTS|^LLMDBENCH_VLLM_COMMON_NAMESPACE|^LLMDBENCH_DEPLOY_CURRENT"
        announce "⚠️ Deployment method - $LLMDBENCH_DEPLOY_METHODS - is neither \"standalone\" nor \"modelservice\". "

        announce "🔍 Trying to find a matching endpoint name..."
        export LLMDBENCH_HARNESS_STACK_TYPE=vllm-prod
        export LLMDBENCH_HARNESS_STACK_ENDPOINT_NAME=$(${LLMDBENCH_CONTROL_KCMD} --namespace "$LLMDBENCH_VLLM_COMMON_NAMESPACE" get service --no-headers | awk '{print $1}' | grep ${LLMDBENCH_DEPLOY_METHODS} || true)
        if [[ ! -z $LLMDBENCH_HARNESS_STACK_ENDPOINT_NAME ]]; then
          export LLMDBENCH_HARNESS_STACK_ENDPOINT_PORT=$(${LLMDBENCH_CONTROL_KCMD} --namespace "$LLMDBENCH_VLLM_COMMON_NAMESPACE" get service/$LLMDBENCH_HARNESS_STACK_ENDPOINT_NAME --no-headers -o json | jq -r '.spec.ports[] | select(.name == "default") | .port')
        else
          export LLMDBENCH_HARNESS_STACK_ENDPOINT_NAME=$(${LLMDBENCH_CONTROL_KCMD} --namespace "$LLMDBENCH_VLLM_COMMON_NAMESPACE" get pod --no-headers | awk '{print $1}' | grep ${LLMDBENCH_DEPLOY_METHODS} | head -n 1 || true)
          export LLMDBENCH_VLLM_FQDN=
          if [[ ! -z $LLMDBENCH_HARNESS_STACK_ENDPOINT_NAME ]]; then
            announce "ℹ️ Stack Endpoint name detected is \"$LLMDBENCH_HARNESS_STACK_ENDPOINT_NAME\""
            export LLMDBENCH_HARNESS_STACK_ENDPOINT_PORT=$(${LLMDBENCH_CONTROL_KCMD} --namespace "$LLMDBENCH_VLLM_COMMON_NAMESPACE" get pod/$LLMDBENCH_HARNESS_STACK_ENDPOINT_NAME --no-headers -o json | jq -r ".spec.containers[0].ports[0].containerPort")
            export LLMDBENCH_HARNESS_STACK_ENDPOINT_NAME=$(${LLMDBENCH_CONTROL_KCMD} --namespace "$LLMDBENCH_VLLM_COMMON_NAMESPACE" get pod/$LLMDBENCH_HARNESS_STACK_ENDPOINT_NAME --no-headers -o json | jq -r ".status.podIP")
          fi
        fi
        export LLMDBENCH_DEPLOY_CURRENT_MODEL="auto"
      fi

      if [[ $LLMDBENCH_CONTROL_DRY_RUN -eq 1 ]]; then
        export LLMDBENCH_HARNESS_STACK_TYPE=mock
        export LLMDBENCH_HARNESS_STACK_ENDPOINT_NAME=mock
        export LLMDBENCH_HARNESS_STACK_ENDPOINT_PORT=1234
      fi

      if [[ -z $LLMDBENCH_HARNESS_STACK_ENDPOINT_NAME ]]; then
        announce "❌ ERROR: could not find an endpoint name for a stack deployed via method \"$LLMDBENCH_DEPLOY_METHODS\" (i.e., with label \"stood-up-via=$LLMDBENCH_DEPLOY_METHODS\")"
        announce "📌 Tip: If the llm-d stack you're trying to benchmark was NOT deployed via \"standup.sh\", just use \"run.sh -t <string that matches the service/gateway name>\""

        exit 1
      fi

<<<<<<< HEAD
      if [[ $LLMDBENCH_CONTROL_ENVIRONMENT_TYPE_MODELSERVICE_ACTIVE -eq 1 ]]; then
        export LLMDBENCH_HARNESS_STACK_ENDPOINT_URL="http://${LLMDBENCH_HARNESS_STACK_ENDPOINT_NAME}${LLMDBENCH_VLLM_FQDN}:${LLMDBENCH_HARNESS_STACK_ENDPOINT_PORT}/${LLMDBENCH_DEPLOY_CURRENT_MODELID}"

      else
=======
#      if [[ $LLMDBENCH_CONTROL_ENVIRONMENT_TYPE_MODELSERVICE_ACTIVE -eq 1 ]]; then
#        export LLMDBENCH_HARNESS_STACK_ENDPOINT_URL="http://${LLMDBENCH_HARNESS_STACK_ENDPOINT_NAME}${LLMDBENCH_VLLM_FQDN}:${LLMDBENCH_HARNESS_STACK_ENDPOINT_PORT}/${LLMDBENCH_DEPLOY_CURRENT_MODELID}"
#      else
>>>>>>> 8845a44b
        export LLMDBENCH_HARNESS_STACK_ENDPOINT_URL="http://${LLMDBENCH_HARNESS_STACK_ENDPOINT_NAME}${LLMDBENCH_VLLM_FQDN}:${LLMDBENCH_HARNESS_STACK_ENDPOINT_PORT}"
#      fi
      announce "ℹ️ Stack Endpoint URL detected is \"$LLMDBENCH_HARNESS_STACK_ENDPOINT_URL\""

      if [[ $LLMDBENCH_CONTROL_ENVIRONMENT_TYPE_STANDALONE_ACTIVE -eq 0 && $LLMDBENCH_CONTROL_ENVIRONMENT_TYPE_MODELSERVICE_ACTIVE -eq 0 ]]; then
        announce "🔍 Trying to find a matching hugging face token (hf.*token*.)..."
        export LLMDBENCH_VLLM_COMMON_HF_TOKEN_NAME=$(${LLMDBENCH_CONTROL_KCMD} --namespace "$LLMDBENCH_VLLM_COMMON_NAMESPACE" get secrets --no-headers | grep -E .*hf.*token.* | awk '{print $1}')
        if [[ ! -z $LLMDBENCH_VLLM_COMMON_HF_TOKEN_NAME ]]; then
          announce "ℹ️ Hugging face token detected is \"$LLMDBENCH_VLLM_COMMON_HF_TOKEN_NAME\""
        else
          announce "❌ ERROR: could not find a hugging face token"
          exit 1
        fi
      fi

      announce "🔍 Trying to detect the model name served by the stack ($LLMDBENCH_HARNESS_STACK_ENDPOINT_URL)..."
      if [[ $LLMDBENCH_CONTROL_DRY_RUN -eq 1 ]]; then
        announce "ℹ️ Stack model detected is \"mock\""
      else

        set +euo pipefail
        received_model_name=$(get_model_name_from_pod $LLMDBENCH_VLLM_COMMON_NAMESPACE $(get_image ${LLMDBENCH_IMAGE_REGISTRY} ${LLMDBENCH_IMAGE_REPO} ${LLMDBENCH_IMAGE_NAME} ${LLMDBENCH_IMAGE_TAG}) ${LLMDBENCH_HARNESS_STACK_ENDPOINT_URL} NA)
        set -euo pipefail

        if [[ $LLMDBENCH_DEPLOY_CURRENT_MODEL == "auto" ]]; then
          if [[ -z $received_model_name ]]; then
            announce "❌ Unable to detect stack model!"
            exit 1
          fi

          export LLMDBENCH_DEPLOY_CURRENT_MODEL=$received_model_name
          export LLMDBENCH_DEPLOY_CURRENT_MODELID=$(model_attribute $LLMDBENCH_DEPLOY_CURRENT_MODEL modelid)

          announce "ℹ️ Stack model detected is \"$received_model_name\""
        elif [[ ${received_model_name} == ${LLMDBENCH_DEPLOY_CURRENT_MODEL} ]]; then
          announce "ℹ️ Stack model detected is \"$received_model_name\", matches requested \"$LLMDBENCH_DEPLOY_CURRENT_MODEL\""
        else
          announce "❌ Stack model detected is \"$received_model_name\" (instead of $LLMDBENCH_DEPLOY_CURRENT_MODEL)!"
          exit 1
        fi
      fi

      if [[ $LLMDBENCH_HARNESS_DEBUG -eq 1 ]]; then
        render_workload_templates all

        export LLMDBENCH_RUN_EXPERIMENT_HARNESS="sleep infinity"
        export LLMDBENCH_RUN_EXPERIMENT_ANALYZER="sleep infinity"

      else

        generate_profile_parameter_treatments ${LLMDBENCH_HARNESS_NAME} ${LLMDBENCH_HARNESS_EXPERIMENT_TREATMENTS}

        workload_template_full_path=$(find ${LLMDBENCH_MAIN_DIR}/workload/profiles/${LLMDBENCH_HARNESS_NAME}/ | grep ${LLMDBENCH_HARNESS_EXPERIMENT_PROFILE} | head -n 1 || true)
        if [[ -z $workload_template_full_path ]]; then
          announce "❌ Could not find workload template \"$LLMDBENCH_HARNESS_EXPERIMENT_PROFILE\" inside directory \"${LLMDBENCH_MAIN_DIR}/workload/profiles/${LLMDBENCH_HARNESS_NAME}/\" (variable $LLMDBENCH_HARNESS_EXPERIMENT_PROFILE)"
          exit 1
        fi

        render_workload_templates ${LLMDBENCH_HARNESS_EXPERIMENT_PROFILE}
        export LLMDBENCH_HARNESS_PROFILE_HARNESS_LIST=$LLMDBENCH_HARNESS_NAME

        export LLMDBENCH_RUN_EXPERIMENT_HARNESS=$(find ${LLMDBENCH_MAIN_DIR}/workload/harnesses -name ${LLMDBENCH_HARNESS_NAME}* | rev | cut -d '/' -f1 | rev)
        export LLMDBENCH_RUN_EXPERIMENT_ANALYZER=$(find ${LLMDBENCH_MAIN_DIR}/analysis/ -name ${LLMDBENCH_HARNESS_NAME}* | rev | cut -d '/' -f1 | rev)

      fi

      for workload_type in ${LLMDBENCH_HARNESS_PROFILE_HARNESS_LIST}; do
        llmdbench_execute_cmd "${LLMDBENCH_CONTROL_KCMD} --namespace ${LLMDBENCH_HARNESS_NAMESPACE} delete configmap $workload_type-profiles --ignore-not-found" ${LLMDBENCH_CONTROL_DRY_RUN} ${LLMDBENCH_CONTROL_VERBOSE}
        llmdbench_execute_cmd "${LLMDBENCH_CONTROL_KCMD} --namespace ${LLMDBENCH_HARNESS_NAMESPACE} create configmap $workload_type-profiles --from-file=${LLMDBENCH_CONTROL_WORK_DIR}/workload/profiles/${workload_type}" ${LLMDBENCH_CONTROL_DRY_RUN} ${LLMDBENCH_CONTROL_VERBOSE}
      done

      export LLMDBENCH_RUN_EXPERIMENT_ID_PREFIX=""
      for treatment in $(ls ${LLMDBENCH_CONTROL_WORK_DIR}/workload/profiles/${workload_type}/*.yaml); do

        export LLMDBENCH_RUN_EXPERIMENT_HARNESS_WORKLOAD_NAME=$(echo $treatment | rev | cut -d '/' -f 1 | rev)
        export LLMDBENCH_HARNESS_EXPERIMENT_PROFILE=$(echo $treatment | rev | cut -d '/' -f 1 | rev)

        tf=$(cat ${treatment} | grep "#treatment" | tail -1 | $LLMDBENCH_CONTROL_SCMD 's/^#//' || true)
        if [[ -f ${LLMDBENCH_CONTROL_WORK_DIR}/workload/profiles/${workload_type}/treatment_list/$tf ]]; then
          tid=$(sed -e 's/[^[:alnum:]][^[:alnum:]]*/_/g' <<<"${tf%.txt}")   # remove non alphanumeric and .txt
          tid=${tid#treatment_}
          if [ -z "${LLMDBENCH_RUN_EXPERIMENT_ID}" ]; then
            export LLMDBENCH_RUN_EXPERIMENT_ID=$(date +%s)-${tid}
          else
            if [[ -z $LLMDBENCH_RUN_EXPERIMENT_ID_PREFIX ]]; then
              export LLMDBENCH_RUN_EXPERIMENT_ID_PREFIX=$LLMDBENCH_RUN_EXPERIMENT_ID
            fi
            export LLMDBENCH_RUN_EXPERIMENT_ID=${LLMDBENCH_RUN_EXPERIMENT_ID_PREFIX}-${tid}
          fi

          echo
          cat ${LLMDBENCH_CONTROL_WORK_DIR}/workload/profiles/${workload_type}/treatment_list/$tf | grep -v ^1i# | cut -d '^' -f 3
          echo
        fi

        export LLMDBENCH_RUN_EXPERIMENT_RESULTS_DIR_SUFFIX=${LLMDBENCH_HARNESS_NAME}_${LLMDBENCH_RUN_EXPERIMENT_ID}_${LLMDBENCH_HARNESS_STACK_NAME}
        export LLMDBENCH_RUN_EXPERIMENT_RESULTS_DIR=$LLMDBENCH_RUN_EXPERIMENT_RESULTS_DIR_PREFIX/$LLMDBENCH_RUN_EXPERIMENT_RESULTS_DIR_SUFFIX

        local_results_dir=${LLMDBENCH_CONTROL_WORK_DIR}/results/${LLMDBENCH_RUN_EXPERIMENT_RESULTS_DIR_SUFFIX}
        local_analysis_dir=${LLMDBENCH_CONTROL_WORK_DIR}/analysis/${LLMDBENCH_RUN_EXPERIMENT_RESULTS_DIR_SUFFIX}
        if [[ -f ${local_analysis_dir}/summary.txt ]]; then
          announce "⏭️  This particular workload profile was already executed against this stack. Please remove \"${local_analysis_dir}/summary.txt\" to re-execute".
          continue
        fi

        if [[ $LLMDBENCH_CONTROL_DRY_RUN -eq 1 ]]; then
          announce "ℹ️ Skipping \"${LLMDBENCH_RUN_HARNESS_LAUNCHER_NAME}\" creation"
          mkdir -p ${local_results_dir}
          mkdir -p ${local_analysis_dir}
        else
          if [[ "$LLMDBENCH_VLLM_MODELSERVICE_GAIE_PLUGINS_CONFIGFILE" == /* ]]; then
            potential_gaie_path=$(echo $LLMDBENCH_VLLM_MODELSERVICE_GAIE_PLUGINS_CONFIGFILE'.yaml' | $LLMDBENCH_CONTROL_SCMD 's^.yaml.yaml^.yaml^g')
          else
            potential_gaie_path=$(echo ${LLMDBENCH_MAIN_DIR}/setup/presets/gaie/$LLMDBENCH_VLLM_MODELSERVICE_GAIE_PLUGINS_CONFIGFILE'.yaml' | $LLMDBENCH_CONTROL_SCMD 's^.yaml.yaml^.yaml^g')
          fi

          if [[ -f $potential_gaie_path ]]; then
            export LLMDBENCH_VLLM_MODELSERVICE_GAIE_PRESETS_CONFIG=$potential_gaie_path
          fi

          export LLMDBENCH_CONTROL_ENV_VAR_LIST_TO_POD="^$(echo $LLMDBENCH_HARNESS_ENVVARS_TO_YAML | $LLMDBENCH_CONTROL_SCMD -e 's/,/|^/g' -e 's/$/|^/g')$LLMDBENCH_CONTROL_ENV_VAR_LIST_TO_POD"

          create_harness_pod

          announce "🚀 Starting pod \"${LLMDBENCH_RUN_HARNESS_LAUNCHER_NAME}\" for model \"$model\" ($LLMDBENCH_DEPLOY_CURRENT_MODEL)..."
          llmdbench_execute_cmd "${LLMDBENCH_CONTROL_KCMD} apply -f $LLMDBENCH_CONTROL_WORK_DIR/setup/yamls/pod_benchmark-launcher.yaml" ${LLMDBENCH_CONTROL_DRY_RUN} ${LLMDBENCH_CONTROL_VERBOSE}
          announce "✅ Pod \"${LLMDBENCH_RUN_HARNESS_LAUNCHER_NAME}\" for model \"$model\" started"

          announce "⏳ Waiting for pod \"${LLMDBENCH_RUN_HARNESS_LAUNCHER_NAME}\" for model \"$model\" to be Ready (timeout=${LLMDBENCH_CONTROL_WAIT_TIMEOUT}s)..."
          llmdbench_execute_cmd "${LLMDBENCH_CONTROL_KCMD} --namespace ${LLMDBENCH_HARNESS_NAMESPACE} wait --timeout=${LLMDBENCH_CONTROL_WAIT_TIMEOUT}s --for=jsonpath='{.status.phase}'=Running pod -l app=${LLMDBENCH_RUN_HARNESS_LAUNCHER_NAME}" ${LLMDBENCH_CONTROL_DRY_RUN} ${LLMDBENCH_CONTROL_VERBOSE}
          announce "✅ Benchmark execution for model \"$model\" effectivelly started"

          announce "ℹ️ You can follow the execution's output with \"${LLMDBENCH_CONTROL_KCMD} --namespace ${LLMDBENCH_HARNESS_NAMESPACE} logs -l app=${LLMDBENCH_RUN_HARNESS_LAUNCHER_NAME} -f\"..."

          LLMDBENCH_HARNESS_ACCESS_RESULTS_POD_NAME=$(${LLMDBENCH_CONTROL_KCMD} --namespace ${LLMDBENCH_HARNESS_NAMESPACE} get pod -l role=llm-d-benchmark-data-access --no-headers -o name | $LLMDBENCH_CONTROL_SCMD 's|^pod/||g')
          llmdbench_execute_cmd "mkdir -p ${local_results_dir}/ && mkdir -p ${local_analysis_dir}/" ${LLMDBENCH_CONTROL_DRY_RUN} ${LLMDBENCH_CONTROL_VERBOSE}

          copy_results_cmd="${LLMDBENCH_CONTROL_KCMD} --namespace ${LLMDBENCH_HARNESS_NAMESPACE} cp --retries=5 $LLMDBENCH_HARNESS_ACCESS_RESULTS_POD_NAME:${LLMDBENCH_RUN_EXPERIMENT_RESULTS_DIR} ${local_results_dir}"
          copy_analysis_cmd="rsync -az --inplace --delete ${local_results_dir}/analysis/ ${local_analysis_dir}/ && rm -rf ${local_results_dir}/analysis"

          if [[ $LLMDBENCH_HARNESS_DEBUG -eq 0 && ${LLMDBENCH_HARNESS_WAIT_TIMEOUT} -ne 0 ]]; then
            announce "⏳ Waiting for pod \"${LLMDBENCH_RUN_HARNESS_LAUNCHER_NAME}\" for model \"$model\" to be in \"Completed\" state (timeout=${LLMDBENCH_HARNESS_WAIT_TIMEOUT}s)..."
            llmdbench_execute_cmd "${LLMDBENCH_CONTROL_KCMD} --namespace ${LLMDBENCH_HARNESS_NAMESPACE} wait --timeout=${LLMDBENCH_HARNESS_WAIT_TIMEOUT}s --for=condition=ready=False pod ${LLMDBENCH_RUN_HARNESS_LAUNCHER_NAME}" ${LLMDBENCH_CONTROL_DRY_RUN} ${LLMDBENCH_CONTROL_VERBOSE}
            announce "✅ Benchmark execution for model \"$model\" completed"

            is_pod_in_error=$(${LLMDBENCH_CONTROL_KCMD} --namespace ${LLMDBENCH_HARNESS_NAMESPACE} get pod/${LLMDBENCH_RUN_HARNESS_LAUNCHER_NAME} --no-headers | grep " Error " || true)
            if [ ! -z $is_pod_in_error ]; then
              announce "❌ Final status of pod \"$LLMDBENCH_RUN_HARNESS_LAUNCHER_NAME\" is \"Error\""
              exit 1
            fi

            announce "🗑️ Deleting pod \"${LLMDBENCH_RUN_HARNESS_LAUNCHER_NAME}\" for model \"$model\" ..."
            llmdbench_execute_cmd "${LLMDBENCH_CONTROL_KCMD} --namespace ${LLMDBENCH_HARNESS_NAMESPACE} delete pod ${LLMDBENCH_RUN_HARNESS_LAUNCHER_NAME}" ${LLMDBENCH_CONTROL_DRY_RUN} ${LLMDBENCH_CONTROL_VERBOSE}
            announce "✅ Pod \"${LLMDBENCH_RUN_HARNESS_LAUNCHER_NAME}\" for model \"$model\" deleted"

            announce "🏗️ Collecting results for model \"$model\" ($LLMDBENCH_DEPLOY_CURRENT_MODEL) to \"${local_results_dir}\"..."
            llmdbench_execute_cmd "${copy_results_cmd}" ${LLMDBENCH_CONTROL_DRY_RUN} ${LLMDBENCH_CONTROL_VERBOSE}

            if [[ -d ${local_results_dir}/analysis && $LLMDBENCH_HARNESS_DEBUG -eq 0 && ${LLMDBENCH_HARNESS_WAIT_TIMEOUT} -ne 0 ]]; then
              llmdbench_execute_cmd "$copy_analysis_cmd" ${LLMDBENCH_CONTROL_DRY_RUN} ${LLMDBENCH_CONTROL_VERBOSE}
            fi

            announce "✅ Results for model \"$model\" collected successfully"
          elif [[ $LLMDBENCH_HARNESS_WAIT_TIMEOUT -eq 0 ]]; then
            announce "ℹ️ Harness was started with LLMDBENCH_HARNESS_WAIT_TIMEOUT=0. Will NOT wait for pod \"${LLMDBENCH_RUN_HARNESS_LAUNCHER_NAME}\" for model \"$model\" to be in \"Completed\" state. The pod can be accessed through \"${LLMDBENCH_CONTROL_KCMD} --namespace ${LLMDBENCH_HARNESS_NAMESPACE} exec -it pod/${LLMDBENCH_RUN_HARNESS_LAUNCHER_NAME} -- bash\""
            announce "ℹ️ To collect results after an execution, \"$copy_results_cmd && $copy_analysis_cmd"
            break
          else
            announce "ℹ️ Harness was started in \"debug mode\". The pod can be accessed through \"${LLMDBENCH_CONTROL_KCMD} --namespace ${LLMDBENCH_HARNESS_NAMESPACE} exec -it pod/${LLMDBENCH_RUN_HARNESS_LAUNCHER_NAME} -- bash\""
            announce "ℹ️ In order to execute a given workload profile, run \"llm-d-benchmark.sh <[$(get_harness_list)]> [WORKLOAD FILE NAME]\" (all inside the pod \"${LLMDBENCH_RUN_HARNESS_LAUNCHER_NAME}\")"
            announce "ℹ️ To collect results after an execution, \"$copy_results_cmd && $copy_analysis_cmd"
            break
          fi
        fi
      done
    fi

    if [[ $LLMDBENCH_RUN_EXPERIMENT_ANALYZE_LOCALLY -eq 1 ]]; then
      announce "🔍 Analyzing collected data..."
      conda_root="$(conda info --all --json | jq -r '.root_prefix'  2>/dev/null)"
      if [ "$LLMDBENCH_CONTROL_DEPLOY_HOST_OS" = "mac" ]; then
        conda_sh="${conda_root}/base/etc/profile.d/conda.sh"
      else
        conda_sh="${conda_root}/etc/profile.d/conda.sh"
      fi
      if [ -f "${conda_sh}" ]; then
        llmdbench_execute_cmd "source \"${conda_sh}\"" ${LLMDBENCH_CONTROL_DRY_RUN} ${LLMDBENCH_CONTROL_VERBOSE}
      else
        announce "❌ Could not find conda.sh for $LLMDBENCH_CONTROL_DEPLOY_HOST_OS. Please verify your Anaconda installation."
        exit 1
      fi

      llmdbench_execute_cmd "conda activate \"$LLMDBENCH_HARNESS_CONDA_ENV_NAME\"" ${LLMDBENCH_CONTROL_DRY_RUN} ${LLMDBENCH_CONTROL_VERBOSE}
      llmdbench_execute_cmd "${LLMDBENCH_CONTROL_PCMD} $LLMDBENCH_MAIN_DIR/analysis/analyze_results.py" ${LLMDBENCH_CONTROL_DRY_RUN} ${LLMDBENCH_CONTROL_VERBOSE}
      announce "✅ Data analysis done."
    fi
    unset LLMDBENCH_DEPLOY_CURRENT_MODEL

  done
done<|MERGE_RESOLUTION|>--- conflicted
+++ resolved
@@ -292,16 +292,9 @@
         exit 1
       fi
 
-<<<<<<< HEAD
-      if [[ $LLMDBENCH_CONTROL_ENVIRONMENT_TYPE_MODELSERVICE_ACTIVE -eq 1 ]]; then
-        export LLMDBENCH_HARNESS_STACK_ENDPOINT_URL="http://${LLMDBENCH_HARNESS_STACK_ENDPOINT_NAME}${LLMDBENCH_VLLM_FQDN}:${LLMDBENCH_HARNESS_STACK_ENDPOINT_PORT}/${LLMDBENCH_DEPLOY_CURRENT_MODELID}"
-
-      else
-=======
 #      if [[ $LLMDBENCH_CONTROL_ENVIRONMENT_TYPE_MODELSERVICE_ACTIVE -eq 1 ]]; then
 #        export LLMDBENCH_HARNESS_STACK_ENDPOINT_URL="http://${LLMDBENCH_HARNESS_STACK_ENDPOINT_NAME}${LLMDBENCH_VLLM_FQDN}:${LLMDBENCH_HARNESS_STACK_ENDPOINT_PORT}/${LLMDBENCH_DEPLOY_CURRENT_MODELID}"
 #      else
->>>>>>> 8845a44b
         export LLMDBENCH_HARNESS_STACK_ENDPOINT_URL="http://${LLMDBENCH_HARNESS_STACK_ENDPOINT_NAME}${LLMDBENCH_VLLM_FQDN}:${LLMDBENCH_HARNESS_STACK_ENDPOINT_PORT}"
 #      fi
       announce "ℹ️ Stack Endpoint URL detected is \"$LLMDBENCH_HARNESS_STACK_ENDPOINT_URL\""
