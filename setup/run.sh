--- conflicted
+++ resolved
@@ -364,13 +364,8 @@
         announce "ℹ️ To collect results after an execution, \"$copy_results_cmd && $copy_analysis_cmd"
       else
         announce "ℹ️ Harness was started in \"debug mode\". The pod can be accessed through \"${LLMDBENCH_CONTROL_KCMD} --namespace ${LLMDBENCH_HARNESS_NAMESPACE} exec -it pod/${LLMDBENCH_RUN_HARNESS_LAUNCHER_NAME} -- bash\""
-<<<<<<< HEAD
         announce "ℹ️ In order to execute a given workload profile, run \"llm-d-benchmark.sh <[$(get_harness_list)]> [WORKLOAD FILE NAME]\" (all inside the pod \"${LLMDBENCH_RUN_HARNESS_LAUNCHER_NAME}\")"
         announce "ℹ️ To collect results after an execution, \"$copy_results_cmd && $copy_analisys_cmd"
-=======
-        announce "ℹ️ In order to execute a given workload profile, change the value of env var \"LLMDBENCH_RUN_EXPERIMENT_HARNESS\" and \"LLMDBENCH_RUN_EXPERIMENT_ANALYZER\", follwing by running \"llm-d-benchmark.sh\" (all inside the pod \"${LLMDBENCH_RUN_HARNESS_LAUNCHER_NAME}\")"
-        announce "ℹ️ To collect results after an execution, \"$copy_results_cmd && $copy_analysis_cmd"
->>>>>>> a1c0c89f
       fi
     fi
 
