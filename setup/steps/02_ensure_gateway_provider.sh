#!/usr/bin/env bash
source ${LLMDBENCH_CONTROL_DIR}/env.sh

if [[ $LLMDBENCH_CONTROL_ENVIRONMENT_TYPE_MODELSERVICE_ACTIVE -eq 1 ]]; then

<<<<<<< HEAD
  announce "🔍 Ensuring gateway infrastructure (${LLMDBENCH_VLLM_MODELSERVICE_GATEWAY_CLASS_NAME}) is setup..."
  has_helm_infra_chart=$($LLMDBENCH_CONTROL_HCMD list | grep infra-$LLMDBENCH_VLLM_MODELSERVICE_RELEASE || true)
  if [[ $LLMDBENCH_USER_IS_ADMIN -eq 1 ]]; then
    llmd_opts="--namespace ${LLMDBENCH_VLLM_COMMON_NAMESPACE} --gateway ${LLMDBENCH_VLLM_MODELSERVICE_GATEWAY_CLASS_NAME} --context $LLMDBENCH_CONTROL_WORK_DIR/environment/context.ctx --release infra-${LLMDBENCH_VLLM_MODELSERVICE_RELEASE}"
    announce "🚀 Calling llm-d-infra with options \"${llmd_opts}\"..."
    pushd $LLMDBENCH_INFRA_DIR/llm-d-infra/quickstart &>/dev/null
    llmdbench_execute_cmd "export HF_TOKEN=$LLMDBENCH_HF_TOKEN; ./llmd-infra-installer.sh $llmd_opts" ${LLMDBENCH_CONTROL_DRY_RUN} ${LLMDBENCH_CONTROL_VERBOSE}
    popd &>/dev/null
=======
  # make sure llm-d-modelservice helm repo is available
  llmdbench_execute_cmd "$LLMDBENCH_CONTROL_HCMD repo add ${LLMDBENCH_VLLM_MODELSERVICE_CHART_NAME} ${LLMDBENCH_VLLM_MODELSERVICE_HELM_REPOSITORY_URL} --force-update" ${LLMDBENCH_CONTROL_DRY_RUN} ${LLMDBENCH_CONTROL_VERBOSE}
  llmdbench_execute_cmd "$LLMDBENCH_CONTROL_HCMD repo update" ${LLMDBENCH_CONTROL_DRY_RUN} ${LLMDBENCH_CONTROL_VERBOSE}

  if [[ $LLMDBENCH_CONTROL_DRY_RUN -eq 0 ]]; then
    if [[ $LLMDBENCH_VLLM_MODELSERVICE_CHART_VERSION == "auto" ]]; then
      export LLMDBENCH_VLLM_MODELSERVICE_CHART_VERSION=$($LLMDBENCH_CONTROL_HCMD search repo ${LLMDBENCH_VLLM_MODELSERVICE_HELM_REPOSITORY} | tail -1 | awk '{print $2}' || true)
      if [[ -z $LLMDBENCH_VLLM_MODELSERVICE_CHART_VERSION ]]; then
        announce "❌ Unable to find a version for model service helm chart!"
      fi
    fi

    announce "🔍 Ensuring gateway infrastructure (${LLMDBENCH_VLLM_MODELSERVICE_GATEWAY_CLASS_NAME}) is setup..."
    has_helm_infra_chart=$($LLMDBENCH_CONTROL_HCMD list | grep infra-$LLMDBENCH_VLLM_MODELSERVICE_RELEASE || true)
    if [[ $LLMDBENCH_USER_IS_ADMIN -eq 1 ]]; then
      llmd_opts="--namespace ${LLMDBENCH_VLLM_COMMON_NAMESPACE} --gateway ${LLMDBENCH_VLLM_MODELSERVICE_GATEWAY_CLASS_NAME} --context $LLMDBENCH_CONTROL_WORK_DIR/environment/context.ctx --release infra-${LLMDBENCH_VLLM_MODELSERVICE_RELEASE}"
      announce "🚀 Calling llm-d-infra with options \"${llmd_opts}\"..."
      pushd $LLMDBENCH_INFRA_DIR/llm-d-infra/quickstart &>/dev/null
      llmdbench_execute_cmd "export HF_TOKEN=$LLMDBENCH_HF_TOKEN; ./llmd-infra-installer.sh $llmd_opts" ${LLMDBENCH_CONTROL_DRY_RUN} ${LLMDBENCH_CONTROL_VERBOSE}
      popd &>/dev/null

      announce "✅ llm-d-infra prepared namespace"
>>>>>>> 75c0a6f5

      wiev1=$(${LLMDBENCH_CONTROL_KCMD} get crd -o "custom-columns=NAME:.metadata.name,VERSIONS:spec.versions[*].name" | grep -E "workload.*istio.*v1," || true)
      if [[ -z ${wiev1} ]]; then
        announce "📜 Applying more recent CRDs (v1.23.1) from istio..."
        llmdbench_execute_cmd "${LLMDBENCH_CONTROL_KCMD} apply -f https://raw.githubusercontent.com/istio/istio/refs/tags/1.23.1/manifests/charts/base/crds/crd-all.gen.yaml" ${LLMDBENCH_CONTROL_DRY_RUN} ${LLMDBENCH_CONTROL_VERBOSE} 0 3
        announce "✅ More recent CRDs from istio applied successfully"
      else
        announce "⏭️  The CRDs from istio present are recent enough, skipping application of newer CRDs"
      fi

    else
        announce "❗No privileges to setup Gateway Provider. Will assume an user with proper privileges already performed this action."
    fi
  fi

else
  announce "⏭️ Environment types are \"${LLMDBENCH_DEPLOY_METHODS}\". Skipping this step."
fi<|MERGE_RESOLUTION|>--- conflicted
+++ resolved
@@ -3,16 +3,6 @@
 
 if [[ $LLMDBENCH_CONTROL_ENVIRONMENT_TYPE_MODELSERVICE_ACTIVE -eq 1 ]]; then
 
-<<<<<<< HEAD
-  announce "🔍 Ensuring gateway infrastructure (${LLMDBENCH_VLLM_MODELSERVICE_GATEWAY_CLASS_NAME}) is setup..."
-  has_helm_infra_chart=$($LLMDBENCH_CONTROL_HCMD list | grep infra-$LLMDBENCH_VLLM_MODELSERVICE_RELEASE || true)
-  if [[ $LLMDBENCH_USER_IS_ADMIN -eq 1 ]]; then
-    llmd_opts="--namespace ${LLMDBENCH_VLLM_COMMON_NAMESPACE} --gateway ${LLMDBENCH_VLLM_MODELSERVICE_GATEWAY_CLASS_NAME} --context $LLMDBENCH_CONTROL_WORK_DIR/environment/context.ctx --release infra-${LLMDBENCH_VLLM_MODELSERVICE_RELEASE}"
-    announce "🚀 Calling llm-d-infra with options \"${llmd_opts}\"..."
-    pushd $LLMDBENCH_INFRA_DIR/llm-d-infra/quickstart &>/dev/null
-    llmdbench_execute_cmd "export HF_TOKEN=$LLMDBENCH_HF_TOKEN; ./llmd-infra-installer.sh $llmd_opts" ${LLMDBENCH_CONTROL_DRY_RUN} ${LLMDBENCH_CONTROL_VERBOSE}
-    popd &>/dev/null
-=======
   # make sure llm-d-modelservice helm repo is available
   llmdbench_execute_cmd "$LLMDBENCH_CONTROL_HCMD repo add ${LLMDBENCH_VLLM_MODELSERVICE_CHART_NAME} ${LLMDBENCH_VLLM_MODELSERVICE_HELM_REPOSITORY_URL} --force-update" ${LLMDBENCH_CONTROL_DRY_RUN} ${LLMDBENCH_CONTROL_VERBOSE}
   llmdbench_execute_cmd "$LLMDBENCH_CONTROL_HCMD repo update" ${LLMDBENCH_CONTROL_DRY_RUN} ${LLMDBENCH_CONTROL_VERBOSE}
@@ -35,7 +25,6 @@
       popd &>/dev/null
 
       announce "✅ llm-d-infra prepared namespace"
->>>>>>> 75c0a6f5
 
       wiev1=$(${LLMDBENCH_CONTROL_KCMD} get crd -o "custom-columns=NAME:.metadata.name,VERSIONS:spec.versions[*].name" | grep -E "workload.*istio.*v1," || true)
       if [[ -z ${wiev1} ]]; then
