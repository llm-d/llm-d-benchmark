--- conflicted
+++ resolved
@@ -27,15 +27,10 @@
     add_command_line_options,
     get_accelerator_nr,
     add_annotations,
-<<<<<<< HEAD
     add_additional_env_to_yaml,
     add_config,
-    install_wva_components,
-=======
-    add_additional_env_to_yaml, \
-    add_config, \
-    clear_string
->>>>>>> f8a20f68
+    clear_string,
+    install_wva_components
 )
 
 
@@ -532,19 +527,7 @@
   {conditional_volume_config(prefill_extra_volumes, "volumes", 2)}
 """
 
-<<<<<<< HEAD
-    yaml_lines = yaml_content.splitlines()
-    non_empty_yaml_lines = [line for line in yaml_lines if line.strip()]
-    no_noconfig_lines = [
-        line for line in non_empty_yaml_lines if not line.count("#noconfig")
-    ]
-    stripped_lines = [line.rstrip() for line in no_noconfig_lines]
-    cleaned_text = "\n".join(stripped_lines)
-
-    return cleaned_text
-=======
     return clear_string(yaml_content)
->>>>>>> f8a20f68
 
 
 def main():
@@ -626,10 +609,6 @@
 
         # Update ev with URI
         environment_variable_to_dict(ev)
-<<<<<<< HEAD
-        #        ev["vllm_modelservice_uri"] = os.environ["LLMDBENCH_VLLM_MODELSERVICE_URI"]
-=======
->>>>>>> f8a20f68
 
         # Create directory structure (Do not use "llmdbench_execute_cmd" for these commands)
         model_num = f"{model_number:02d}"
