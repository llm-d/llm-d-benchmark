--- conflicted
+++ resolved
@@ -12,9 +12,6 @@
 export LLMDBENCH_IMAGE_TAG=${LLMDBENCH_IMAGE_TAG:-auto}
 export LLMDBENCH_LLMD_IMAGE_REGISTRY=${LLMDBENCH_LLMD_IMAGE_REGISTRY:-ghcr.io}
 export LLMDBENCH_LLMD_IMAGE_REPO=${LLMDBENCH_LLMD_IMAGE_REPO:-llm-d/llm-d}
-<<<<<<< HEAD
-export LLMDBENCH_LLMD_IMAGE_TAG=${LLMDBENCH_LLMD_IMAGE_TAG:-auto}
-=======
 export LLMDBENCH_LLMD_IMAGE_TAG=${LLMDBENCH_LLMD_IMAGE_TAG:-0.0.8}
 export LLMDBENCH_LLMD_MODELSERVICE_IMAGE_REGISTRY=${LLMDBENCH_LLMD_MODELSERVICE_IMAGE_REGISTRY:-ghcr.io}
 export LLMDBENCH_LLMD_MODELSERVICE_IMAGE_REPO=${LLMDBENCH_LLMD_MODELSERVICE_IMAGE_REPO:-llm-d/llm-d-model-service}
@@ -31,7 +28,7 @@
 export LLMDBENCH_VLLM_STANDALONE_IMAGE_REGISTRY=${LLMDBENCH_VLLM_STANDALONE_IMAGE_REGISTRY:-vllm}
 export LLMDBENCH_VLLM_STANDALONE_IMAGE_REPO=${LLMDBENCH_VLLM_STANDALONE_IMAGE_REPO:-vllm-openai}
 export LLMDBENCH_VLLM_STANDALONE_IMAGE_TAG=${LLMDBENCH_VLLM_STANDALONE_IMAGE_TAG:-latest}
->>>>>>> 43586098
+
 
 # External repositories
 export LLMDBENCH_DEPLOYER_GIT_REPO="${LLMDBENCH_DEPLOYER_GIT_REPO:-https://github.com/llm-d/llm-d-deployer.git}"
@@ -181,6 +178,12 @@
   local type=$(echo "${modelcomponents}" | grep -Ei "nstruct|hf|chat|speech|vision")
   local parameters=$(echo "${modelcomponents}" | grep -Ei "[0-9].*b" | $LLMDBENCH_CONTROL_SCMD -e 's^a^^' -e 's^\.^p^')
   local majorversion=$(echo "${modelcomponents}" | grep -Ei "^[0-9]" | grep -Evi "b|E" | cut -d '.' -f 1)
+  # Hack for shorter name
+  if [[ $model == "rs-test/llama-scout-fp8" ]]; then
+    type="instruct"
+    parameters="17b"
+    majorversion="4"
+  fi
   local kind=$(echo "${modelcomponents}" | head -n 1 | cut -d '/' -f 1)
   local label=${kind}-${majorversion}-${parameters}
 
@@ -296,20 +299,6 @@
   return 0
 fi
 
-if [[ $LLMDBENCH_LLMD_IMAGE_TAG == "auto" ]]; then
-
-  if [[ $LLMDBENCH_CONTROL_CCMD == "podman" ]]; then
-    is_latest_tag=$($LLMDBENCH_CONTROL_CCMD search --list-tags ${LLMDBENCH_LLMD_IMAGE_REGISTRY}/${LLMDBENCH_LLMD_IMAGE_REPO} | tail -1 | awk '{ print $2 }' || true)
-  else
-    is_latest_tag=$(skopeo list-tags docker://${LLMDBENCH_LLMD_IMAGE_REGISTRY}/${LLMDBENCH_LLMD_IMAGE_REPO} | jq -r .Tags[] | tail -1)
-  fi
-  if [[ -z ${is_latest_tag} ]]; then
-    echo "❌ Unable to find latest tag for image \"${LLMDBENCH_LLMD_IMAGE_REGISTRY}/${LLMDBENCH_LLMD_IMAGE_REPO}\""
-    exit 1
-  fi
-  export LLMDBENCH_LLMD_IMAGE_TAG=${is_latest_tag}
-fi
-
 if [[ ! -z $LLMDBENCH_CLIOVERRIDE_DEPLOY_SCENARIO ]]; then
   export LLMDBENCH_DEPLOY_SCENARIO=$LLMDBENCH_CLIOVERRIDE_DEPLOY_SCENARIO
 fi
@@ -375,20 +364,12 @@
 }
 export -f prepare_work_dir
 
-<<<<<<< HEAD
-# if [[ $LLMDBENCH_CURRENT_STEP == "00" && $LLMDBENCH_CONTROL_WORK_DIR_SET -eq 1 && $LLMDBENCH_CONTROL_STANDUP_ALL_STEPS -eq 1 ]]; then
-#   backup_suffix=$(date +"%Y-%m-%d_%H.%M.%S")
-#   announce "🗑️  Environment Variable \"LLMDBENCH_CONTROL_WORK_DIR\" was set outside \"setup/env.sh\", all steps were selected on \"setup/standup.sh\" and this is the first step on standup. Moving \"$LLMDBENCH_CONTROL_WORK_DIR\" to \"$LLMDBENCH_CONTROL_WORK_DIR.$backup_suffix\"..."
-#   llmdbench_execute_cmd "mv -f $LLMDBENCH_CONTROL_WORK_DIR $LLMDBENCH_CONTROL_WORK_DIR.${backup_suffix}" ${LLMDBENCH_CONTROL_DRY_RUN} ${LLMDBENCH_CONTROL_VERBOSE}
-# fi
-=======
 export LLMDBENCH_CURRENT_STEP=${LLMDBENCH_CURRENT_STEP:-}
 if [[ $LLMDBENCH_CURRENT_STEP == "00" && $LLMDBENCH_CONTROL_WORK_DIR_SET -eq 1 && $LLMDBENCH_CONTROL_STANDUP_ALL_STEPS -eq 1 ]]; then
   backup_suffix=$(date +"%Y-%m-%d_%H.%M.%S")
   announce "🗑️  Environment Variable \"LLMDBENCH_CONTROL_WORK_DIR\" was set outside \"setup/env.sh\", all steps were selected on \"setup/standup.sh\" and this is the first step on standup. Moving \"$LLMDBENCH_CONTROL_WORK_DIR\" to \"$(echo $LLMDBENCH_CONTROL_WORK_DIR | $LLMDBENCH_CONTROL_SCMD 's^/$^^').$backup_suffix\"..."
   llmdbench_execute_cmd "mv -f $LLMDBENCH_CONTROL_WORK_DIR $(echo $LLMDBENCH_CONTROL_WORK_DIR | $LLMDBENCH_CONTROL_SCMD 's^/$^^').${backup_suffix}" ${LLMDBENCH_CONTROL_DRY_RUN} ${LLMDBENCH_CONTROL_VERBOSE}
 fi
->>>>>>> 43586098
 
 prepare_work_dir
 
@@ -495,59 +476,6 @@
 
 export LLMDBENCH_CONTROL_DEPLOY_HOST_SHELL=${SHELL:5}
 
-<<<<<<< HEAD
-function model_attribute {
-  local model=$1
-  local attribute=$2
-
-  # Do not use associative arrays. Not supported by MacOS with older bash versions
-#  declare -A LLMDBENCH_MODEL_ALIAS_TO_NAME
-#  LLMDBENCH_MODEL_ALIAS_TO_NAME["llama-3b"]="meta-llama/Llama-3.2-3B-Instruct"
-#  LLMDBENCH_MODEL_ALIAS_TO_NAME["llama-8b"]="meta-llama/Llama-3.1-8B-Instruct"
-#  LLMDBENCH_MODEL_ALIAS_TO_NAME["llama-70b"]="meta-llama/Llama-3.1-70B-Instruct"
-#  LLMDBENCH_MODEL_ALIAS_TO_NAME["llama-17b"]="RedHatAI/Llama-4-Scout-17B-16E-Instruct-FP8-dynamic" #pragma: allowlist secret
-#  is_alias=$(echo ${LLMDBENCH_MODEL_ALIAS_TO_NAME[${model}]} || true)
-#  if [[ ! -z ${is_alias} ]]; then
-#    local model=$is_alias
-#  fi
-
-  case "$model" in
-    "llama-3b")
-      local model=meta-llama/Llama-3.2-3B-Instruct ;;
-    "llama-8b")
-      local model=meta-llama/Llama-3.1-8B-Instruct ;;
-    "llama-70b")
-      local model=meta-llama/Llama-3.1-70B-Instruct ;;
-    "llama-17b")
-      local model=RedHatAI/Llama-4-Scout-17B-16E-Instruct-FP8-dynamic ;;
-    *)
-      true ;;
-  esac
-
-  local modelcomponents=$(echo $model | cut -d '/' -f 2 |  tr '[:upper:]' '[:lower:]' | $LLMDBENCH_CONTROL_SCMD -e 's^qwen^qwen-^g' -e 's^-^\n^g')
-  local type=$(echo "${modelcomponents}" | grep -Ei "nstruct|hf|chat")
-  local parameters=$(echo "${modelcomponents}" | grep -Ei "[0-9].*b" | $LLMDBENCH_CONTROL_SCMD -e 's^a^^' -e 's^\.^p^')
-  local majorversion=$(echo "${modelcomponents}" | grep -Ei "^[0-9]" | grep -Evi "b|E" | cut -d '.' -f 1)
-  # Hack for shorter name
-  if [[ $model == "rs-test/llama-scout-fp8" ]]; then
-    type="instruct"
-    parameters="17b"
-    majorversion="4"
-  fi
-  local kind=$(echo "${modelcomponents}" | head -n 1 | cut -d '/' -f 1)
-  local label=${kind}-${majorversion}-${parameters}
-
-  if [[ $attribute != "model" ]];
-  then
-    echo ${!attribute} | tr '[:upper:]' '[:lower:]'
-  else
-    echo ${!attribute}
-  fi
-}
-export -f model_attribute
-
-=======
->>>>>>> 43586098
 function llmdbench_execute_cmd {
   set +euo pipefail
   local actual_cmd=$1
