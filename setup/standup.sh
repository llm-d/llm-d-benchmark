#!/usr/bin/env bash

#set -euo pipefail

if [[ $0 != "-bash" ]]; then
    pushd `dirname "$(realpath $0)"` > /dev/null 2>&1
fi

export LLMDBENCH_CONTROL_DIR=$(realpath $(pwd)/)

if [ $0 != "-bash" ] ; then
    popd  > /dev/null 2>&1
fi

export LLMDBENCH_MAIN_DIR=$(realpath ${LLMDBENCH_CONTROL_DIR}/../)
export LLMDBENCH_CONTROL_CALLER=$(echo $0 | rev | cut -d '/' -f 1 | rev)

if [[ ! -z ${LLMDBENCH_CONTROL_WORK_DIR} ]]; then
  export LLMDBENCH_CONTROL_WORK_DIR_SET=1
fi

source ${LLMDBENCH_CONTROL_DIR}/env.sh

export LLMDBENCH_STEPS_DIR="$LLMDBENCH_CONTROL_DIR/steps"
export LLMDBENCH_CONTROL_DRY_RUN=${LLMDBENCH_CONTROL_DRY_RUN:-0}
export LLMDBENCH_CONTROL_VERBOSE=${LLMDBENCH_CONTROL_VERBOSE:-0}
export LLMDBENCH_DEPLOY_SCENARIO=
export LLMDBENCH_CLIOVERRIDE_DEPLOY_SCENARIO=
LLMDBENCH_STEP_LIST=$(find $LLMDBENCH_STEPS_DIR -name "*.sh" -o -name "*.py" | grep -v 11_ | sort | rev | cut -d '/' -f 1 | rev)

function show_usage {
    echo -e "Usage: ${LLMDBENCH_CONTROL_CALLER} -s/--step [step list] (default=$(echo $LLMDBENCH_STEP_LIST | $LLMDBENCH_CONTROL_SCMD -e s^${LLMDBENCH_STEPS_DIR}/^^g -e 's/ /,/g') \n \
            -c/--scenario [take environment variables from a scenario file (default=$LLMDBENCH_DEPLOY_SCENARIO) ] \n \
            -m/--models [list the models to be deployed (default=$LLMDBENCH_DEPLOY_MODEL_LIST) ] \n \
            -p/--namespace [namespace where to deploy (default=$LLMDBENCH_VLLM_COMMON_NAMESPACE)] \n \
            -t/--methods [list the methods employed to carry out the deployment (default=$LLMDBENCH_DEPLOY_METHODS, possible values \"standalone\" and \"modelservice\") ] \n \
            -a/--affinity [kubernetes node affinity] (default=$LLMDBENCH_VLLM_COMMON_AFFINITY) \n \
            -b/--annotations [kubernetes pod annotations] (default=$LLMDBENCH_VLLM_COMMON_ANNOTATIONS) \n \
            -r/--release [modelservice helm chart release name (default=$LLMDBENCH_VLLM_MODELSERVICE_RELEASE)] \n \
            -n/--dry-run [just print the command which would have been executed (default=$LLMDBENCH_CONTROL_DRY_RUN) ] \n \
            -v/--verbose [print the command being executed, and result (default=$LLMDBENCH_CONTROL_VERBOSE) ] \n \
            -h/--help (show this help)\n \

            * [step list] can take of form of comma-separated single/double digits (e.g. \"-s 0,1,5\") or ranges (e.g. \"-s 1-7\") \n\
            ** [models] can be specified with a full name (e.g., \"ibm-granite/granite-3.3-2b-instruct\") or as an alias. The following aliases are available \n\
$(get_model_aliases_list)"
}

while [[ $# -gt 0 ]]; do
    key="$1"

    case $key in
        -s=*|--step=*)
        export LLMDBENCH_CLIOVERRIDE_STEP_LIST=$(echo $key | cut -d '=' -f 2)
        ;;
        -s|--step)
        export LLMDBENCH_CLIOVERRIDE_STEP_LIST="$2"
        shift
        ;;
        -c=*|--scenario=*)
        export LLMDBENCH_CLIOVERRIDE_DEPLOY_SCENARIO=$(echo $key | cut -d '=' -f 2)
        ;;
        -c|--scenario)
        export LLMDBENCH_CLIOVERRIDE_DEPLOY_SCENARIO="$2"
        shift
        ;;
        -m=*|--models=*)
        export LLMDBENCH_CLIOVERRIDE_DEPLOY_MODEL_LIST=$(echo $key | cut -d '=' -f 2)
        ;;
        -m|--models)
        export LLMDBENCH_CLIOVERRIDE_DEPLOY_MODEL_LIST="$2"
        shift
        ;;
        -p=*|--namespace=*)
        export LLMDBENCH_CLIOVERRIDE_VLLM_COMMON_NAMESPACE=$(echo $key | cut -d '=' -f 2)
        ;;
        -p|--namespace)
        export LLMDBENCH_CLIOVERRIDE_VLLM_COMMON_NAMESPACE="$2"
        shift
        ;;
        -t=*|--methods=*)
        export LLMDBENCH_CLIOVERRIDE_DEPLOY_METHODS=$(echo $key | cut -d '=' -f 2)
        ;;
        -t|--methods)
        export LLMDBENCH_CLIOVERRIDE_DEPLOY_METHODS="$2"
        shift
        ;;
        -r=*|--release=*)
        export LLMDBENCH_CLIOVERRIDE_VLLM_MODELSERVICE_RELEASE=$(echo $key | cut -d '=' -f 2)
        ;;
        -r|--release)
        export LLMDBENCH_CLIOVERRIDE_VLLM_MODELSERVICE_RELEASE="$2"
        shift
        ;;
        -a=*|--affinity=*)
        export LLMDBENCH_CLIOVERRIDE_VLLM_COMMON_AFFINITY=$(echo $key | cut -d '=' -f 2)
        ;;
        -a|--affinity)
        export LLMDBENCH_CLIOVERRIDE_VLLM_COMMON_AFFINITY="$2"
        shift
        ;;
        -b=*|--annotations=*)
        export LLMDBENCH_CLIOVERRIDE_VLLM_COMMON_ANNOTATIONS=$(echo $key | cut -d '=' -f 2)
        ;;
        -b|--annotations)
        export LLMDBENCH_CLIOVERRIDE_VLLM_COMMON_ANNOTATIONS="$2"
        shift
        ;;
        -n|--dry-run)
        export LLMDBENCH_CLIOVERRIDE_CONTROL_DRY_RUN=1
        ;;
        -v|--verbose)
        export LLMDBENCH_CLIOVERRIDE_CONTROL_VERBOSE=1
        ;;
        -h|--help)
        show_usage
        if [[ "${BASH_SOURCE[0]}" == "${0}" ]]
        then
            exit 0
        else
            return 0
        fi
        ;;
        *)
        echo "ERROR: unknown option \"$key\""
        show_usage
        exit 1
        ;;
        esac
        shift
done

export LLMDBENCH_CONTROL_CLI_OPTS_PROCESSED=1

source ${LLMDBENCH_CONTROL_DIR}/env.sh

<<<<<<< HEAD
run_step() {
  local script_name=$1

  if [[ -f $script_name ]]; then
    local script_path=$script_name
  else
    local script_path=$(ls ${LLMDBENCH_STEPS_DIR}/${script_name}*)
  fi
  if [ -f $script_path ]; then
    local step_id=$(basename "$script_path")
    local step_nr=$(echo $step_id | cut -d '_' -f 1)
    export LLMDBENCH_CURRENT_STEP=${step_nr}
    announce "=== Running step: $step_id ==="
    if [[ $LLMDBENCH_CONTROL_DRY_RUN -eq 1 ]]; then
      echo -e "[DRY RUN] $script_path\n"
    fi

    if [[ $script_path == *.sh ]]; then
      source $script_path
    elif [[ $script_path == *.py ]]; then 
      python $script_path
    else
      announce "ERROR: Unsupported script type for \"$script_path\""
    fi

    echo
  else
    announce "ERROR: unable to run step \"${script_name}\""
  fi
}

=======
>>>>>>> 57152b64
_e=$(echo ${LLMDBENCH_STEP_LIST} | grep "[0-9]-[0-9]" | grep -v 11_ || true)
if [[ ! -z ${_e} ]]; then
  LLMDBENCH_STEP_LIST=$(eval echo $(echo {${LLMDBENCH_STEP_LIST}} | $LLMDBENCH_CONTROL_SCMD 's^-^..^g'))
fi
LLMDBENCH_STEP_LIST=$(echo $LLMDBENCH_STEP_LIST | $LLMDBENCH_CONTROL_SCMD 's^,^ ^g')

if [[ $LLMDBENCH_STEP_LIST == $(find $LLMDBENCH_STEPS_DIR -name "*.sh" | sort | rev | cut -d '/' -f 1 | rev | $LLMDBENCH_CONTROL_SCMD -e ':a;N;$!ba;s/\n/ /g') ]]; then
  export LLMDBENCH_CONTROL_STANDUP_ALL_STEPS=1
fi

for step in ${LLMDBENCH_STEP_LIST//,/ }; do
  if [[ ${#step} -lt 2 ]]
  then
    step=$(printf %02d $step)
  fi
  run_step "$step"
done

announce "ℹ️  The current work dir is \"${LLMDBENCH_CONTROL_WORK_DIR}\". Run \"export LLMDBENCH_CONTROL_WORK_DIR=$LLMDBENCH_CONTROL_WORK_DIR\" if you wish subsequent executions use the same diretory"
announce "✅ All steps complete."<|MERGE_RESOLUTION|>--- conflicted
+++ resolved
@@ -134,7 +134,6 @@
 
 source ${LLMDBENCH_CONTROL_DIR}/env.sh
 
-<<<<<<< HEAD
 run_step() {
   local script_name=$1
 
@@ -166,8 +165,6 @@
   fi
 }
 
-=======
->>>>>>> 57152b64
 _e=$(echo ${LLMDBENCH_STEP_LIST} | grep "[0-9]-[0-9]" | grep -v 11_ || true)
 if [[ ! -z ${_e} ]]; then
   LLMDBENCH_STEP_LIST=$(eval echo $(echo {${LLMDBENCH_STEP_LIST}} | $LLMDBENCH_CONTROL_SCMD 's^-^..^g'))
