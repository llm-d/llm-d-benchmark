#!/usr/bin/env bash

is_mac=$(uname -s | grep -i darwin || true)
if [[ ! -z $is_mac ]]; then
    target_os=mac
else
    target_os=linux
fi

rm -f ~/.llmdbench_dependencies_checked

# common deps
tools="sed python3 curl git oc kubectl helm helmfile kustomize rsync make skopeo jq yq openssl"

# get package manager
if [ "$target_os" = "mac" ]; then
    PKG_MGR="brew install"
elif command -v apt &> /dev/null; then
    PKG_MGR="sudo apt install -y"
elif command -v apt-get &> /dev/null; then
    PKG_MGR="sudo apt-get install -y"
elif command -v brew &> /dev/null; then
    PKG_MGR="brew install"
elif command -v yum &> /dev/null; then
    PKG_MGR="sudo yum install -y"
elif command -v dnf &> /dev/null; then
    PKG_MGR="sudo dnf install -y"
else
    echo "No supported package manager found (apt, apt-get, brew, yum, dnf)"
    exit 1
fi

function install_yq_linux {
    set -euo pipefail
    local version=v4.45.4
    local binary=yq_linux_amd64
    curl -L https://github.com/mikefarah/yq/releases/download/${version}/${binary} -o ${binary}
    chmod +x ${binary}
    sudo cp -f ${binary} /usr/local/bin/yq
    set +euo pipefail
}

function install_helmfile_linux {
    set -euo pipefail
    local version=1.1.3
    local pkg=helmfile_${version}_linux_amd64

    curl -L https://github.com/helmfile/helmfile/releases/download/v${version}/${pkg}.tar.gz -o ${pkg}.tar.gz
    tar xzf ${pkg}.tar.gz
    sudo cp -f helmfile /usr/local/bin/helmfile
    set +euo pipefail
}

function install_helm_linux {
    set -euo pipefail
    curl -fsSL -o get_helm.sh https://raw.githubusercontent.com/helm/helm/main/scripts/get-helm-3
    chmod 700 get_helm.sh
    sudo ./get_helm.sh
    is_plugin_diff=$(helm plugin list | grep ^diff || true)
    if [[ -z $is_plugin_diff ]]; then
        helm plugin install https://github.com/databus23/helm-diff
    fi
    set +euo pipefail
}

function install_oc_linux {
    set -euo pipefail
    local oc_file_name=openshift-client-$(uname -s | sed -e "s/Linux/linux/g" -e "s/Darwin/apple-darwin/g")$(echo "-$(uname -m)" | sed -e 's/-x86_64//g' -e 's/-amd64//g' -e 's/aarch64/arm64-rhel9/g').tar.gz
    curl -L https://mirror.openshift.com/pub/openshift-v4/$(uname -m)/clients/ocp/stable/$oc_file_name  -o $oc_file_name
    tar xzf $oc_file_name
    sudo mv oc /usr/local/bin/
    sudo mv kubectl /usr/local/bin/
    sudo chmod +x /usr/local/bin/oc
    sudo chmod +x /usr/local/bin/kubectl
    rm openshift-client-*.tar.gz
    set +euo pipefail
}

function install_oc_mac {
    brew install openshift-cli
}

function install_sed_mac {
    brew install gsed
}

function install_kustomize_linux {
    set -euo pipefail
    curl -s "https://raw.githubusercontent.com/kubernetes-sigs/kustomize/master/hack/install_kustomize.sh"  | bash
    chmod +x kustomize
    sudo mv kustomize /usr/local/bin
    set +euo pipefail
}

pushd /tmp &>/dev/null
for tool in $tools; do
    if command -v $tool &> /dev/null; then
        echo "$tool already installed" >> ~/.llmdbench_dependencies_checked
        continue
    fi
    echo "---------------------------"
    echo "Installing $tool..."
    install_func=install_${tool}_$target_os
    if declare -F "$install_func" &>/dev/null; then
        eval $install_func
    else
        $PKG_MGR $tool || echo "Could not install $tool"
    fi
    if command -v $tool &> /dev/null; then
        true
    else
        echo "$tool failed to install!"
        exit 1
    fi
    echo "---------------------------"
done

if ! command -v pip3 &> /dev/null; then
    echo "pip3 not found. Attempting to install it..."
    if [ "$target_os" = "mac" ]; then
        echo "ERROR: pip3 not found. Please ensure python3 from Homebrew is correctly installed"
        echo "Try running 'brew doctor' or 'brew reinstall python3'"
        exit 1
    elif [ "$target_os" = "linux" ]; then
        PIP_PACKAGE="python3-pip"
        echo "Attempting to install $PIP_PACKAGE using the system package manager..."
        $PKG_MGR $PIP_PACKAGE
    fi

    # verify pip was installed successfully
    if ! command -v pip3 &> /dev/null; then
        echo "ERROR: Failed to install pip3. Please install it manually and re-run the script."
        exit 1
    fi
    echo "pip3 installed successfully."
fi

<<<<<<< HEAD
python_deps="kubernetes pykube kubernetes-asyncio GitPython requests PyYAML Jinja2"
=======
python_deps="kubernetes pykube-ng kubernetes-asyncio GitPython requests PyYAML"
>>>>>>> 2050ec88

for dep in $python_deps; do
    # use pip3 show to check if the package is already installed
    if pip3 show "$dep" &>/dev/null; then
        echo "$dep is already installed." >> ~/.llmdbench_dependencies_checked
        continue
    else
        echo "Installing $dep..."
        if ! pip3 install "$dep"; then
            echo "ERROR: Failed to install Python package '$dep'!"
            exit 1
        fi
    fi
done
echo "---------------------------"

popd &>/dev/null<|MERGE_RESOLUTION|>--- conflicted
+++ resolved
@@ -135,11 +135,7 @@
     echo "pip3 installed successfully."
 fi
 
-<<<<<<< HEAD
-python_deps="kubernetes pykube kubernetes-asyncio GitPython requests PyYAML Jinja2"
-=======
-python_deps="kubernetes pykube-ng kubernetes-asyncio GitPython requests PyYAML"
->>>>>>> 2050ec88
+python_deps="kubernetes pykube-ng kubernetes-asyncio GitPython requests PyYAML Jinja2"
 
 for dep in $python_deps; do
     # use pip3 show to check if the package is already installed
