--- conflicted
+++ resolved
@@ -638,7 +638,6 @@
       containers:
         - name: downloader
           image: python:3.10
-          imagePullPolicy: IfNotPresent
           command: ["/bin/sh", "-c"]
           args:
             - mkdir -p "\${MOUNT_PATH}/\${MODEL_PATH}" && \
@@ -666,10 +665,7 @@
             - name: model-cache
               mountPath: /cache
       restartPolicy: OnFailure
-<<<<<<< HEAD
-=======
 #      imagePullPolicy: IfNotPresent
->>>>>>> 75c0a6f5
       volumes:
         - name: model-cache
           persistentVolumeClaim:
